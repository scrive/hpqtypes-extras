--- conflicted
+++ resolved
@@ -128,18 +128,11 @@
   , sqlWith
   , sqlUnion
 
-<<<<<<< HEAD
   , sqlIdentifier
   , SqlIdentifier
   , quoted
   , unquoted
 
-  , SqlTurnIntoSelect
-  , sqlTurnIntoSelect
-  , sqlTurnIntoWhyNotSelect
-
-=======
->>>>>>> 884cacb8
   , sqlSelect
   , sqlSelect2
   , SqlSelect(..)
@@ -694,19 +687,19 @@
   sqlOnConflictOnColumns1 :: Sqlable sql => a -> [SQL] -> sql -> a
 
 instance SqlOnConflict SqlInsert where
-  sqlOnConflictDoNothing1 cmd = 
+  sqlOnConflictDoNothing1 cmd =
     cmd { sqlInsertOnConflict = Just ("", Nothing) }
-  sqlOnConflictOnColumns1 cmd columns sql = 
+  sqlOnConflictOnColumns1 cmd columns sql =
     cmd { sqlInsertOnConflict = Just (parenthesize $ sqlConcatComma columns, Just $ toSQLCommand sql) }
-  sqlOnConflictOnColumnsDoNothing1 cmd columns = 
+  sqlOnConflictOnColumnsDoNothing1 cmd columns =
     cmd { sqlInsertOnConflict = Just (parenthesize $ sqlConcatComma columns, Nothing) }
 
 instance SqlOnConflict SqlInsertSelect where
-  sqlOnConflictDoNothing1 cmd = 
+  sqlOnConflictDoNothing1 cmd =
     cmd { sqlInsertSelectOnConflict = Just ("", Nothing) }
-  sqlOnConflictOnColumns1 cmd columns sql = 
+  sqlOnConflictOnColumns1 cmd columns sql =
     cmd { sqlInsertSelectOnConflict = Just (parenthesize $ sqlConcatComma columns, Just $ toSQLCommand sql) }
-  sqlOnConflictOnColumnsDoNothing1 cmd columns = 
+  sqlOnConflictOnColumnsDoNothing1 cmd columns =
     cmd { sqlInsertSelectOnConflict = Just (parenthesize $ sqlConcatComma columns, Nothing) }
 
 sqlOnConflictDoNothing :: (MonadState v m, SqlOnConflict v) => m ()
