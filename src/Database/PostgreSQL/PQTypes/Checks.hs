--- conflicted
+++ resolved
@@ -521,15 +521,9 @@
 
         checkIndexes :: [TableIndex] -> [(TableIndex, RawSQL ())]
                      -> ValidationResult
-<<<<<<< HEAD
-        checkIndexes defs indexes = mconcat [
-            checkEquality "INDEXes" defs (map fst indexes)
-          , checkNames (unquoted . indexName tblName) indexes
-          ]
-=======
         checkIndexes defs allIndexes = mconcat
           $ checkEquality "INDEXes" defs (map fst indexes)
-          : checkNames (indexName tblName) indexes
+          : checkNames (unquoted . indexName tblName) indexes
           : map localIndexInfo localIndexes
           where
             localIndexInfo (index, name) = validationInfo $ T.concat
@@ -541,7 +535,6 @@
 
             (localIndexes, indexes) = (`partition` allIndexes) $ \(_, name) ->
               "local_" `T.isPrefixOf` unRawSQL name
->>>>>>> 884cacb8
 
         checkForeignKeys :: [ForeignKey] -> [(ForeignKey, RawSQL ())]
                          -> ValidationResult
@@ -822,16 +815,12 @@
           -- rerun, we need to remove it first (see
           -- https://www.postgresql.org/docs/9.6/sql-createindex.html for more
           -- information).
-<<<<<<< HEAD
-          runQuery_ $ "DROP INDEX IF EXISTS" <+> quoted (indexName tname idx)
-=======
-          runQuery_ $ "DROP INDEX CONCURRENTLY IF EXISTS" <+> indexName tname idx
+          runQuery_ $ "DROP INDEX CONCURRENTLY IF EXISTS" <+> quoted (indexName tname idx)
           runQuery_ (sqlCreateIndexConcurrently tname idx) `finally` begin
           updateTableVersion
 
         DropIndexConcurrentlyMigration tname idx -> do
           logMigration
->>>>>>> 884cacb8
           -- We're in auto transaction mode (as ensured at the beginning of
           -- 'checkDBConsistency'), so we need to issue explicit SQL commit,
           -- because using 'commit' function automatically starts another
