--- conflicted
+++ resolved
@@ -809,25 +809,14 @@
           -- because using 'commit' function automatically starts another
           -- transaction. We don't want that as concurrent creation of index
           -- won't run inside a transaction.
-<<<<<<< HEAD
-          runSQL_ "COMMIT"
-          -- If migration was run before but creation of an index failed, index
-          -- will be left in the database in an inactive state, so when we
-          -- rerun, we need to remove it first (see
-          -- https://www.postgresql.org/docs/9.6/sql-createindex.html for more
-          -- information).
-          runQuery_ $ "DROP INDEX CONCURRENTLY IF EXISTS" <+> quoted (indexName tname idx)
-          runQuery_ (sqlCreateIndexConcurrently tname idx) `finally` begin
-=======
           bracket_ (runSQL_ "COMMIT") (runSQL_ "BEGIN") $ do
             -- If migration was run before but creation of an index failed, index
             -- will be left in the database in an inactive state, so when we
             -- rerun, we need to remove it first (see
             -- https://www.postgresql.org/docs/9.6/sql-createindex.html for more
             -- information).
-            runQuery_ $ "DROP INDEX CONCURRENTLY IF EXISTS" <+> indexName tname idx
+            runQuery_ $ "DROP INDEX CONCURRENTLY IF EXISTS" <+> quoted (indexName tname idx)
             runQuery_ (sqlCreateIndexConcurrently tname idx)
->>>>>>> adcd7d1c
           updateTableVersion
 
         DropIndexConcurrentlyMigration tname idx -> do
