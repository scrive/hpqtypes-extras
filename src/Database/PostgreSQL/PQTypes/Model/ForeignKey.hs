--- conflicted
+++ resolved
@@ -12,11 +12,8 @@
 
 import Data.Monoid.Utils
 import Database.PostgreSQL.PQTypes
-<<<<<<< HEAD
 import Database.PostgreSQL.PQTypes.SQL.Builder
 import Prelude
-=======
->>>>>>> 884cacb8
 import qualified Data.Text as T
 
 data ForeignKey = ForeignKey {
