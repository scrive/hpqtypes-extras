module Database.PostgreSQL.PQTypes.Model.Index (
    TableIndex(..)
  , IndexColumn(..)
  , indexColumn
  , indexColumnWithOperatorClass
  , IndexMethod(..)
  , tblIndex
  , indexOnColumn
  , indexOnColumns
  , indexOnColumnWithMethod
  , indexOnColumnsWithMethod
  , uniqueIndexOnColumn
  , uniqueIndexOnColumnWithCondition
  , uniqueIndexOnColumns
  , indexName
  , sqlCreateIndexMaybeDowntime
  , sqlCreateIndexConcurrently
  , sqlDropIndexMaybeDowntime
  , sqlDropIndexConcurrently
  ) where

import Crypto.Hash.RIPEMD160
import Data.ByteString.Base16
import Data.Char
import Data.Function
import Data.String
import Data.Monoid.Utils
import Database.PostgreSQL.PQTypes
<<<<<<< HEAD
import Database.PostgreSQL.PQTypes.SQL.Builder
import Prelude
=======
>>>>>>> 884cacb8
import qualified Data.ByteString.Char8 as BS
import qualified Data.Text as T
import qualified Data.Text.Encoding as T

data TableIndex = TableIndex {
  idxColumns :: [IndexColumn]
, idxInclude :: [RawSQL ()]
, idxMethod  :: IndexMethod
, idxUnique  :: Bool
, idxValid   :: Bool -- ^ If creation of index with CONCURRENTLY fails, index
                     -- will be marked as invalid. Set it to 'False' if such
                     -- situation is expected.
, idxWhere   :: Maybe (RawSQL ())
} deriving (Eq, Ord, Show)

data IndexColumn
  = IndexColumn (RawSQL ()) (Maybe (RawSQL ()))
  deriving Show

-- If one of the two columns doesn't specify the operator class, we just ignore
-- it and still treat them as equivalent.
instance Eq IndexColumn where
  IndexColumn x Nothing == IndexColumn y _ = x == y
  IndexColumn x _ == IndexColumn y Nothing = x == y
  IndexColumn x (Just x') == IndexColumn y (Just y') = x == y && x' == y'

instance Ord IndexColumn where
  compare = compare `on` indexColumnName

instance IsString IndexColumn where
  fromString s = IndexColumn (fromString s) Nothing

indexColumn :: RawSQL () -> IndexColumn
indexColumn col = IndexColumn col Nothing

indexColumnWithOperatorClass :: RawSQL () -> RawSQL () -> IndexColumn
indexColumnWithOperatorClass col opclass = IndexColumn col (Just opclass)

indexColumnName :: IndexColumn -> RawSQL ()
indexColumnName (IndexColumn col _) = col

data IndexMethod =
    BTree
  | GIN
  deriving (Eq, Ord)

instance Show IndexMethod where
    show BTree = "btree"
    show GIN   = "gin"

instance Read IndexMethod where
    readsPrec _ (map toLower -> "btree") = [(BTree,"")]
    readsPrec _ (map toLower -> "gin")   = [(GIN,"")]
    readsPrec _ _       = []

tblIndex :: TableIndex
tblIndex = TableIndex {
  idxColumns = []
, idxInclude = []
, idxMethod = BTree
, idxUnique = False
, idxValid = True
, idxWhere = Nothing
}

indexOnColumn :: IndexColumn -> TableIndex
indexOnColumn column = tblIndex { idxColumns = [column] }

-- | Create an index on the given column with the specified method.  No checks
-- are made that the method is appropriate for the type of the column.
indexOnColumnWithMethod :: IndexColumn -> IndexMethod -> TableIndex
indexOnColumnWithMethod column method =
    tblIndex { idxColumns = [column]
             , idxMethod = method }

indexOnColumns :: [IndexColumn] -> TableIndex
indexOnColumns columns = tblIndex { idxColumns = columns }

-- | Create an index on the given columns with the specified method.  No checks
-- are made that the method is appropriate for the type of the column;
-- cf. [the PostgreSQL manual](https://www.postgresql.org/docs/current/static/indexes-multicolumn.html).
indexOnColumnsWithMethod :: [IndexColumn] -> IndexMethod -> TableIndex
indexOnColumnsWithMethod columns method =
    tblIndex { idxColumns = columns
             , idxMethod = method }

uniqueIndexOnColumn :: IndexColumn -> TableIndex
uniqueIndexOnColumn column = TableIndex {
  idxColumns = [column]
, idxInclude = []
, idxMethod = BTree
, idxUnique = True
, idxValid = True
, idxWhere = Nothing
}

uniqueIndexOnColumns :: [IndexColumn] -> TableIndex
uniqueIndexOnColumns columns = TableIndex {
  idxColumns = columns
, idxInclude = []
, idxMethod = BTree
, idxUnique = True
, idxValid = True
, idxWhere = Nothing
}

uniqueIndexOnColumnWithCondition :: IndexColumn -> RawSQL () -> TableIndex
uniqueIndexOnColumnWithCondition column whereC = TableIndex {
  idxColumns = [column]
, idxInclude = []
, idxMethod = BTree
, idxUnique = True
, idxValid = True
, idxWhere = Just whereC
}

indexName :: RawSQL () -> TableIndex -> SqlIdentifier
indexName tname TableIndex{..} = sqlIdentifier $ mconcat [
    if idxUnique then "unique_idx__" else "idx__"
  , tname
  , "__"
  , mintercalate "__" $ map (asText sanitize . indexColumnName) idxColumns
  , if null idxInclude
    then ""
    else "$$" <> mintercalate "__" (map (asText sanitize) idxInclude)
  , maybe "" (("__" <>) . hashWhere) idxWhere
  ]
  where
    asText f = flip rawSQL () . f . unRawSQL
    -- See http://www.postgresql.org/docs/9.4/static/sql-syntax-lexical.html#SQL-SYNTAX-IDENTIFIERS.
    -- Remove all unallowed characters and replace them by at most one adjacent dollar sign.
    sanitize = T.pack . foldr go [] . T.unpack
      where
        go c acc = if isAlphaNum c || c == '_'
          then c : acc
          else case acc of
            ('$':_) ->       acc
            _       -> '$' : acc
    -- hash WHERE clause and add it to index name so that indexes
    -- with the same columns, but different constraints can coexist
    hashWhere = asText $ T.decodeUtf8 . encode . BS.take 10 . hash . T.encodeUtf8

-- | Create an index. Warning: if the affected table is large, this will prevent
-- the table from being modified during the creation. If this is not acceptable,
-- use 'CreateIndexConcurrentlyMigration'. See
-- https://www.postgresql.org/docs/current/sql-createindex.html for more
-- information.
sqlCreateIndexMaybeDowntime :: RawSQL () -> TableIndex -> RawSQL ()
sqlCreateIndexMaybeDowntime = sqlCreateIndex_ False

-- | Create index concurrently.
sqlCreateIndexConcurrently :: RawSQL () -> TableIndex -> RawSQL ()
sqlCreateIndexConcurrently = sqlCreateIndex_ True

sqlCreateIndex_ :: Bool -> RawSQL () -> TableIndex -> RawSQL ()
sqlCreateIndex_ concurrently tname idx@TableIndex{..} = mconcat [
    "CREATE"
  , if idxUnique then " UNIQUE" else ""
  , " INDEX "
  , if concurrently then "CONCURRENTLY " else ""
  , quoted $ indexName tname idx
  , " ON" <+> tname
<<<<<<< HEAD
  , " USING" <+> rawSQL (T.pack . show $ idxMethod) () <+> "("
  , mintercalate ", " idxColumns
=======
  , " USING" <+> (rawSQL (T.pack . show $ idxMethod) ()) <+> "("
  , mintercalate ", "
      (map
        (\case
          IndexColumn col Nothing -> col
          IndexColumn col (Just opclass) -> col <+> opclass
        )
        idxColumns)
>>>>>>> 884cacb8
  , ")"
  , if null idxInclude
    then ""
    else " INCLUDE (" <> mintercalate ", " idxInclude <> ")"
  , maybe "" (" WHERE" <+>) idxWhere
  ]

<<<<<<< HEAD
sqlDropIndex :: RawSQL () -> TableIndex -> RawSQL ()
sqlDropIndex tname idx = "DROP INDEX" <+> quoted (indexName tname idx)
=======
-- | Drop an index. Warning: if you don't want to lock out concurrent operations
-- on the index's table, use 'DropIndexConcurrentlyMigration'. See
-- https://www.postgresql.org/docs/current/sql-dropindex.html for more
-- information.
sqlDropIndexMaybeDowntime :: RawSQL () -> TableIndex -> RawSQL ()
sqlDropIndexMaybeDowntime tname idx = "DROP INDEX" <+> indexName tname idx

sqlDropIndexConcurrently :: RawSQL () -> TableIndex -> RawSQL ()
sqlDropIndexConcurrently tname idx = "DROP INDEX CONCURRENTLY" <+> indexName tname idx
>>>>>>> 884cacb8
<|MERGE_RESOLUTION|>--- conflicted
+++ resolved
@@ -26,11 +26,8 @@
 import Data.String
 import Data.Monoid.Utils
 import Database.PostgreSQL.PQTypes
-<<<<<<< HEAD
 import Database.PostgreSQL.PQTypes.SQL.Builder
 import Prelude
-=======
->>>>>>> 884cacb8
 import qualified Data.ByteString.Char8 as BS
 import qualified Data.Text as T
 import qualified Data.Text.Encoding as T
@@ -193,10 +190,6 @@
   , if concurrently then "CONCURRENTLY " else ""
   , quoted $ indexName tname idx
   , " ON" <+> tname
-<<<<<<< HEAD
-  , " USING" <+> rawSQL (T.pack . show $ idxMethod) () <+> "("
-  , mintercalate ", " idxColumns
-=======
   , " USING" <+> (rawSQL (T.pack . show $ idxMethod) ()) <+> "("
   , mintercalate ", "
       (map
@@ -205,7 +198,6 @@
           IndexColumn col (Just opclass) -> col <+> opclass
         )
         idxColumns)
->>>>>>> 884cacb8
   , ")"
   , if null idxInclude
     then ""
@@ -213,17 +205,12 @@
   , maybe "" (" WHERE" <+>) idxWhere
   ]
 
-<<<<<<< HEAD
-sqlDropIndex :: RawSQL () -> TableIndex -> RawSQL ()
-sqlDropIndex tname idx = "DROP INDEX" <+> quoted (indexName tname idx)
-=======
 -- | Drop an index. Warning: if you don't want to lock out concurrent operations
 -- on the index's table, use 'DropIndexConcurrentlyMigration'. See
 -- https://www.postgresql.org/docs/current/sql-dropindex.html for more
 -- information.
 sqlDropIndexMaybeDowntime :: RawSQL () -> TableIndex -> RawSQL ()
-sqlDropIndexMaybeDowntime tname idx = "DROP INDEX" <+> indexName tname idx
+sqlDropIndexMaybeDowntime tname idx = "DROP INDEX" <+> quoted (indexName tname idx)
 
 sqlDropIndexConcurrently :: RawSQL () -> TableIndex -> RawSQL ()
-sqlDropIndexConcurrently tname idx = "DROP INDEX CONCURRENTLY" <+> indexName tname idx
->>>>>>> 884cacb8
+sqlDropIndexConcurrently tname idx = "DROP INDEX CONCURRENTLY" <+> quoted (indexName tname idx)