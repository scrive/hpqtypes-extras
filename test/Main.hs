--- conflicted
+++ resolved
@@ -3,18 +3,12 @@
 import Control.Monad.Catch
 import Control.Monad.IO.Class
 import Data.Either
-<<<<<<< HEAD
 import Data.Monoid
-import qualified Data.Text as T
 import Data.Typeable
 import Data.UUID.Types
 import Prelude
-=======
-import Data.Typeable
-import Data.UUID.Types
 import qualified Data.Set as Set
 import qualified Data.Text as T
->>>>>>> 884cacb8
 
 import Data.Monoid.Utils
 import Database.PostgreSQL.PQTypes
@@ -1278,7 +1272,6 @@
 
   freshTestDB         step
 
-<<<<<<< HEAD
 migrationTest5 :: ConnectionSourceM (LogT IO) -> TestTree
 migrationTest5 connSource =
   testCaseSteps' "Test unique partial expression indexes" connSource $ \step -> do
@@ -1304,7 +1297,7 @@
                     }
 
 uniqueIndex6 :: TableIndex
-uniqueIndex6 = uniqueIndexOnColumns [ "role", "(COALESCE(src_id, - 1::bigint))", "(COALESCE(trg_id, - 1::bigint))" ]
+uniqueIndex6 = uniqueIndexOnColumns [ "role", "COALESCE(src_id, - 1::bigint)", "COALESCE(trg_id, - 1::bigint)" ]
 
 testDBSchema6 :: (String -> TestM ()) -> TestM ()
 testDBSchema6 step = do
@@ -1316,7 +1309,7 @@
   assertException "Unique constraint violation should fail" . runQuery_ . sqlInsert "access_control" $ duplicateRole
   commit -- to prevent the ERROR: current transaction is aborted, commands ignored until end of transaction block
 
-  runQuery_ $ sqlDropIndex "roles" uniqueIndex6
+  runQuery_ $ sqlDropIndexMaybeDowntime "roles" uniqueIndex6
 
   where
     duplicateRole = do
@@ -1329,11 +1322,6 @@
       sqlSet "src_id" (1 :: Int)
       sqlSet "trg_id" (3 :: Int)
 
-
-eitherExc :: MonadBaseControl IO m =>
-             (SomeException -> m ()) -> (a -> m ()) -> m a -> m ()
-eitherExc left right c = (E.try c) >>= either left right
-=======
 -- | Test triggers.
 triggerTests :: ConnectionSourceM (LogT IO) -> TestTree
 triggerTests connSource =
@@ -1343,7 +1331,6 @@
 
 eitherExc :: MonadCatch m => (SomeException -> m ()) -> (a -> m ()) -> m a -> m ()
 eitherExc left right c = try c >>= either left right
->>>>>>> 884cacb8
 
 assertNoException :: String -> TestM () -> TestM ()
 assertNoException t c = eitherExc
@@ -1384,11 +1371,8 @@
                          , migrationTest2 connSource
                          , migrationTest3 connSource
                          , migrationTest4 connSource
-<<<<<<< HEAD
                          , migrationTest5 connSource
-=======
                          , triggerTests connSource
->>>>>>> 884cacb8
                          ]
   where
     ings =
